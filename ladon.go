/*
 * Copyright © 2016-2018 Aeneas Rekkas <aeneas+oss@aeneas.io>
 *
 * Licensed under the Apache License, Version 2.0 (the "License");
 * you may not use this file except in compliance with the License.
 * You may obtain a copy of the License at
 *
 *     http://www.apache.org/licenses/LICENSE-2.0
 *
 * Unless required by applicable law or agreed to in writing, software
 * distributed under the License is distributed on an "AS IS" BASIS,
 * WITHOUT WARRANTIES OR CONDITIONS OF ANY KIND, either express or implied.
 * See the License for the specific language governing permissions and
 * limitations under the License.
 *
 * @author		Aeneas Rekkas <aeneas+oss@aeneas.io>
 * @copyright 	2015-2018 Aeneas Rekkas <aeneas+oss@aeneas.io>
 * @license 	Apache-2.0
 */

package ladon

import (
	"github.com/pkg/errors"
)

// Metric is used to expose metrics about authz
type Metric interface {
<<<<<<< HEAD
	RequestDeniedBy(Request, Policy)
	RequestAllowedBy(Request, Policy)
	RequestNoMatch(Request) // <- no match also means no policy!
=======
	Process(Policy, string)
>>>>>>> e2d956fc
}

// Ladon is an implementation of Warden.
type Ladon struct {
	Manager     Manager
	Matcher     matcher
	AuditLogger AuditLogger
	Metric      Metric
}

func (l *Ladon) matcher() matcher {
	if l.Matcher == nil {
		l.Matcher = DefaultMatcher
	}
	return l.Matcher
}

func (l *Ladon) auditLogger() AuditLogger {
	if l.AuditLogger == nil {
		l.AuditLogger = DefaultAuditLogger
	}
	return l.AuditLogger
}

// IsAllowed returns nil if subject s has permission p on resource r with context c or an error otherwise.
func (l *Ladon) IsAllowed(r *Request) (err error) {
	policies, err := l.Manager.FindRequestCandidates(r)
	if err != nil {

<<<<<<< HEAD
		// We return no match
		go l.Metric.RequestNoMatch(*r)
=======
		// We return nil along with deny result
		l.Metric.Process(nil, DenyAccess)
>>>>>>> e2d956fc
		return err
	}

	// Although the manager is responsible of matching the policies, it might decide to just scan for
	// subjects, it might return all policies, or it might have a different pattern matching than Golang.
	// Thus, we need to make sure that we actually matched the right policies.
	return l.DoPoliciesAllow(r, policies)
}

// DoPoliciesAllow returns nil if subject s has permission p on resource r with context c for a given policy list or an error otherwise.
// The IsAllowed interface should be preferred since it uses the manager directly. This is a lower level interface for when you don't want to use the ladon manager.
func (l *Ladon) DoPoliciesAllow(r *Request, policies []Policy) (err error) {
	var allowed = false
	var found Policy
	var deciders = Policies{}

	// Iterate through all policies
	for _, p := range policies {

		// Is the policies effect deny? If yes, this overrides all allow policies -> access denied.
		// Should this be not the first in the loop since it overrides all allow policies?
		if !p.AllowAccess() {
			deciders = append(deciders, p)
			l.auditLogger().LogRejectedAccessRequest(r, policies, deciders)
			l.Metric.Process(p, DenyAccess)
			return errors.WithStack(ErrRequestForcefullyDenied)
		}

		// Does the action match with one of the policies?
		// This is the first check because usually actions are a superset of get|update|delete|set
		// and thus match faster.
		if pm, err := l.matcher().Matches(p, p.GetActions(), r.Action); err != nil {
<<<<<<< HEAD
			go l.Metric.RequestDeniedBy(*r, p)
=======
			l.Metric.Process(p, DenyAccess)
>>>>>>> e2d956fc
			return errors.WithStack(err)
		} else if !pm {
			// no, continue to next policy
			continue
		}

		// Does the subject match with one of the policies?
		// There are usually less subjects than resources which is why this is checked
		// before checking for resources.
		if sm, err := l.matcher().Matches(p, p.GetSubjects(), r.Subject); err != nil {
<<<<<<< HEAD
			go l.Metric.RequestDeniedBy(*r, p)
=======
			l.Metric.Process(p, DenyAccess)
>>>>>>> e2d956fc
			return err
		} else if !sm {
			// no, continue to next policy
			continue
		}

		// Does the resource match with one of the policies?
		if rm, err := l.matcher().Matches(p, p.GetResources(), r.Resource); err != nil {
<<<<<<< HEAD
			go l.Metric.RequestDeniedBy(*r, p)
=======
			l.Metric.Process(p, DenyAccess)
>>>>>>> e2d956fc
			return errors.WithStack(err)
		} else if !rm {
			// no, continue to next policy
			continue
		}

		// Are the policies conditions met?
		// This is checked first because it usually has a small complexity.
		if !l.passesConditions(p, r) {
			// no, continue to next policy
			continue
		}

<<<<<<< HEAD
		// Is the policies effect deny? If yes, this overrides all allow policies -> access denied.
		// Should this be not the first in the loop since it overrides all allow policies?
		if !p.AllowAccess() {
			deciders = append(deciders, p)
			l.auditLogger().LogRejectedAccessRequest(r, policies, deciders)
			go l.Metric.RequestDeniedBy(*r, p)
			return errors.WithStack(ErrRequestForcefullyDenied)
		}

=======
>>>>>>> e2d956fc
		allowed = true

		if found != nil {
			found = p
		}
		deciders = append(deciders, p)
	}

	if !allowed {
<<<<<<< HEAD
		// We return no match
		go l.Metric.RequestNoMatch(*r)
=======
		// We return nil along with constant NoMatchingPolicy
		l.Metric.Process(nil, NoMatchingPolicy)
>>>>>>> e2d956fc

		l.auditLogger().LogRejectedAccessRequest(r, policies, deciders)
		return errors.WithStack(ErrRequestDenied)
	}

<<<<<<< HEAD
	// We return first policy that matched
	if len(deciders) > 0 {
		l.Metric.RequestAllowedBy(*r, deciders[0])
	}
=======
	// We return the first policy that matched
	//TODO: Should it be investigated to return the whole array ?
	l.Metric.Process(found, AllowAccess)
>>>>>>> e2d956fc

	l.auditLogger().LogGrantedAccessRequest(r, policies, deciders)
	return nil
}

func (l *Ladon) passesConditions(p Policy, r *Request) bool {
	for key, condition := range p.GetConditions() {
		if pass := condition.Fulfills(r.Context[key], r); !pass {
			return false
		}
	}
	return true
}<|MERGE_RESOLUTION|>--- conflicted
+++ resolved
@@ -26,13 +26,9 @@
 
 // Metric is used to expose metrics about authz
 type Metric interface {
-<<<<<<< HEAD
 	RequestDeniedBy(Request, Policy)
 	RequestAllowedBy(Request, Policy)
 	RequestNoMatch(Request) // <- no match also means no policy!
-=======
-	Process(Policy, string)
->>>>>>> e2d956fc
 }
 
 // Ladon is an implementation of Warden.
@@ -62,13 +58,8 @@
 	policies, err := l.Manager.FindRequestCandidates(r)
 	if err != nil {
 
-<<<<<<< HEAD
 		// We return no match
 		go l.Metric.RequestNoMatch(*r)
-=======
-		// We return nil along with deny result
-		l.Metric.Process(nil, DenyAccess)
->>>>>>> e2d956fc
 		return err
 	}
 
@@ -101,11 +92,7 @@
 		// This is the first check because usually actions are a superset of get|update|delete|set
 		// and thus match faster.
 		if pm, err := l.matcher().Matches(p, p.GetActions(), r.Action); err != nil {
-<<<<<<< HEAD
 			go l.Metric.RequestDeniedBy(*r, p)
-=======
-			l.Metric.Process(p, DenyAccess)
->>>>>>> e2d956fc
 			return errors.WithStack(err)
 		} else if !pm {
 			// no, continue to next policy
@@ -116,11 +103,7 @@
 		// There are usually less subjects than resources which is why this is checked
 		// before checking for resources.
 		if sm, err := l.matcher().Matches(p, p.GetSubjects(), r.Subject); err != nil {
-<<<<<<< HEAD
 			go l.Metric.RequestDeniedBy(*r, p)
-=======
-			l.Metric.Process(p, DenyAccess)
->>>>>>> e2d956fc
 			return err
 		} else if !sm {
 			// no, continue to next policy
@@ -129,11 +112,7 @@
 
 		// Does the resource match with one of the policies?
 		if rm, err := l.matcher().Matches(p, p.GetResources(), r.Resource); err != nil {
-<<<<<<< HEAD
 			go l.Metric.RequestDeniedBy(*r, p)
-=======
-			l.Metric.Process(p, DenyAccess)
->>>>>>> e2d956fc
 			return errors.WithStack(err)
 		} else if !rm {
 			// no, continue to next policy
@@ -147,7 +126,6 @@
 			continue
 		}
 
-<<<<<<< HEAD
 		// Is the policies effect deny? If yes, this overrides all allow policies -> access denied.
 		// Should this be not the first in the loop since it overrides all allow policies?
 		if !p.AllowAccess() {
@@ -157,39 +135,23 @@
 			return errors.WithStack(ErrRequestForcefullyDenied)
 		}
 
-=======
->>>>>>> e2d956fc
 		allowed = true
 
-		if found != nil {
-			found = p
-		}
 		deciders = append(deciders, p)
 	}
 
 	if !allowed {
-<<<<<<< HEAD
 		// We return no match
 		go l.Metric.RequestNoMatch(*r)
-=======
-		// We return nil along with constant NoMatchingPolicy
-		l.Metric.Process(nil, NoMatchingPolicy)
->>>>>>> e2d956fc
 
 		l.auditLogger().LogRejectedAccessRequest(r, policies, deciders)
 		return errors.WithStack(ErrRequestDenied)
 	}
 
-<<<<<<< HEAD
 	// We return first policy that matched
 	if len(deciders) > 0 {
 		l.Metric.RequestAllowedBy(*r, deciders[0])
 	}
-=======
-	// We return the first policy that matched
-	//TODO: Should it be investigated to return the whole array ?
-	l.Metric.Process(found, AllowAccess)
->>>>>>> e2d956fc
 
 	l.auditLogger().LogGrantedAccessRequest(r, policies, deciders)
 	return nil
